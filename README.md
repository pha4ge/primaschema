--- conflicted
+++ resolved
@@ -2,16 +2,9 @@
 
 # Primaschema
 
-<<<<<<< HEAD
 **🚨 Migration to v1 scheme specification in progress**
-=======
-**🚨 Actively developed on the [`v1a`](https://github.com/pha4ge/primaschema/tree/v1a) branch**
-
-The toolkit for validating and building tiling amplicon PCR primer scheme definitions for inclusion in the [PHA4GE primer-schemes repository](https://github.com/pha4ge/primer-schemes), using 6 or 7 column Primal Scheme-like BED files and scheme metadata contained in a YAML file.
->>>>>>> b583cc49
 
 A toolkit for fetching, validating and interrogating tiled amplicon PCR primer scheme definitions. Provides convenient programmatic accesss to the [PHA4GE primer-schemes repository](https://github.com/pha4ge/primer-schemes), a community repository of tiled amplicons primer schemes.
-
 
 
 ## Install (Python 3.8+)
